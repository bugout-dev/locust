--- conflicted
+++ resolved
@@ -1,10 +1,6 @@
 name: Locust summary
 
-<<<<<<< HEAD
-on: [pull_request_target]
-=======
 on: [ pull_request_target ]
->>>>>>> b515c008
 
 jobs:
   build:
