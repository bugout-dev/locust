--- conflicted
+++ resolved
@@ -1,8 +1,4 @@
-<<<<<<< HEAD
-LOCUST_VERSION = "0.2.0"
-=======
 LOCUST_VERSION = "0.2.4"
->>>>>>> d8a23177
 
 
 def main():
